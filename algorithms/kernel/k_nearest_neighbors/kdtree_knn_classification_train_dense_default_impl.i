--- conflicted
+++ resolved
@@ -156,10 +156,7 @@
     DAAL_CHECK_STATUS_VAR(status);
 
     size_t * indexes  = static_cast<size_t *>(daal_malloc(xRowCount * sizeof(size_t)));
-<<<<<<< HEAD
-=======
     DAAL_CHECK_MALLOC(indexes)
->>>>>>> 31f6c5ac
     for (size_t i = 0; i < xRowCount; ++i)
     {
         indexes[i] = i;
@@ -666,17 +663,7 @@
     const auto blockCount = (end - start + rowsPerBlock - 1) / rowsPerBlock;
     const auto idxMultiplier = 16; // For cache line separation.
 
-    size_t * leftSegmentStartPerBlock = static_cast<size_t *>(daal_malloc(idxMultiplier * (blockCount + 1) * sizeof(size_t)));
-    size_t * rightSegmentStartPerBlock = static_cast<size_t *>(daal_malloc(idxMultiplier * blockCount * sizeof(size_t)));
-<<<<<<< HEAD
-=======
-
-    if (!leftSegmentStartPerBlock || !rightSegmentStartPerBlock)
-    {
-        status = services::ErrorMemoryAllocationFailed;
-        return 0;
-    }
->>>>>>> 31f6c5ac
+
 
     daal::threader_for(blockCount, blockCount, [=, &leftSegmentStartPerBlock, &rightSegmentStartPerBlock](int iBlock)
     {
@@ -883,11 +870,7 @@
     const size_t expectedMaxDepth = (Math::sLog(xRowCount) / Math::sLog(base) + 1) * __KDTREE_DEPTH_MULTIPLICATION_FACTOR;
     const size_t stackSize = Math::sPowx(base, Math::sCeil(Math::sLog(expectedMaxDepth) / Math::sLog(base)));
 
-    BuildNode * bnQ = static_cast<BuildNode *>(daal_malloc(q.size() * sizeof(BuildNode)));
-<<<<<<< HEAD
-=======
-    DAAL_CHECK_MALLOC(bnQ)
->>>>>>> 31f6c5ac
+
     size_t posQ = 0;
     while (q.size() > 0)
     {
@@ -924,11 +907,7 @@
     const size_t maxNodeCount = kdTreeTable.getNumberOfRows();
     const size_t emptyNodeCount = maxNodeCount - lastNodeIndex;
     const size_t segment = (emptyNodeCount + maxThreads - 1) / maxThreads;
-    size_t * firstNodeIndex = static_cast<size_t *>(daal_malloc((maxThreads + 1) * sizeof(*firstNodeIndex)));
-<<<<<<< HEAD
-=======
-    DAAL_CHECK_MALLOC(firstNodeIndex)
->>>>>>> 31f6c5ac
+
     size_t nodeIndex = lastNodeIndex;
     for (size_t i = 0; i < maxThreads; ++i)
     {
@@ -1302,15 +1281,7 @@
 
     if (sampleCount < __KDTREE_MIN_SAMPLES) { sampleCount = __KDTREE_MIN_SAMPLES + 1; }
 
-    algorithmFpType * samples = static_cast<algorithmFpType *>(daal_malloc(sampleCount * sizeof(*samples)));
-<<<<<<< HEAD
-=======
-    if (!samples)
-    {
-        status = services::ErrorMemoryAllocationFailed;
-        return 0;
-    }
->>>>>>> 31f6c5ac
+
 
     auto engineImpl = dynamic_cast<daal::algorithms::engines::internal::BatchBaseImpl*>(engine);
     daal::internal::RNGs<size_t, cpu> rng;
@@ -1324,32 +1295,14 @@
     samples[i] = upper;
     daal::algorithms::internal::qSort<algorithmFpType, cpu>(sampleCount, samples);
 
-    size_t * hist = static_cast<size_t *>(daal_malloc(sampleCount * sizeof(*hist)));
-<<<<<<< HEAD
-=======
-    if (!hist)
-    {
-        status = services::ErrorMemoryAllocationFailed;
-        return 0;
-    }
-
->>>>>>> 31f6c5ac
+
     for (i = 0; i <sampleCount; ++i)
     {
         hist[i] = 0;
     }
 
     size_t subSampleCount = (end - start) / __KDTREE_SEARCH_SKIP + 1;
-    algorithmFpType * subSamples = static_cast<algorithmFpType *>(daal_malloc(subSampleCount * sizeof(*subSamples)));
-<<<<<<< HEAD
-=======
-    if (!subSamples)
-    {
-        status = services::ErrorMemoryAllocationFailed;
-        return 0;
-    }
-
->>>>>>> 31f6c5ac
+
     size_t subSamplesPos = 0;
     for (size_t l = 0; l < sampleCount; l += __KDTREE_SEARCH_SKIP)
     {
